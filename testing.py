--- conflicted
+++ resolved
@@ -32,7 +32,6 @@
 aodt_scen = dm.convert(folder, overwrite=True)
 
 aodt_scen = dm.load(aodt_scen_name, max_paths=500)
-<<<<<<< HEAD
 
 #%% TESTING PATH IDS
 
@@ -635,28 +634,3 @@
 
 
 
-=======
-
-#%%
-import deepmimo as dm
-
-rt_folder = './RT_SOURCES/'
-sionna_rt_path_syn_true = rt_folder + 'sionna_test_scen_synthetic_true'
-# sionna_rt_path_syn_false = rt_folder + 'sionna_test_scen_synthetic_false' # multi-rx ant
-sionna_rt_path_syn_false = rt_folder + 'sionna_test_scen_synthetic_False3' # single-rx ant
-
-#%% Synthetic True
-scen_syn = dm.convert(sionna_rt_path_syn_true, overwrite=True)
-d = dm.load(scen_syn)
-d.los.plot(scat_sz=20)
-d.inter.plot(scat_sz=20)
-
-#%% Synthetic False
-
-scen_syn = dm.convert(sionna_rt_path_syn_false, overwrite=True)
-d = dm.load(scen_syn)
-d[1].los.plot(scat_sz=20)
-d[1].inter.plot(scat_sz=20)
-
-d.tx_pos # positions of each tx antenna element
->>>>>>> 43cd5475
