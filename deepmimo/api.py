"""
API utility functions for the DeepMIMO dataset generation.

This module provides functions for uploading and downloading DeepMIMO scenarios
from the DeepMIMO server.

Upload flow:
1. Call upload() with scenario name, key, and optional parameters (details, extra_metadata, etc.)
2. If not submission_only:
   - _upload_to_db() is called to upload the scenario zip file, handling:
     * Get presigned URL for upload
     * Calculate file hash
     * Upload file to the database
     * Return authorized filename
3. _make_submission_on_server() creates the submission with:
   - Process parameters using _process_params_data() - used scenario filtering in database
   - Generate key components using _generate_key_components() - used for scenario info on website
   - Create submission on server with processed data
   - If include_images is True:
     * Generate images using plot_summary()
     * Upload images using upload_images()

Download flow:
1. Call download() with scenario name and optional output directory
2. Check if scenario already exists locally
3. If not:
   - Get secure download URL using _download_url()
   - Request download token and redirect URL from server
   - Download file using redirect URL with progress bar
   - Unzip downloaded file to scenarios directory
4. Return path to downloaded file

Search flow:
1. Call search() with query dictionary containing search parameters
2. Send request to /api/search/scenarios endpoint
3. Return list of matching scenario names if successful
4. Use returned scenario names to download and load scenarios:
   for scenario_name in search(query):
       dm.download(scenario_name)
       dataset = dm.load(scenario_name)

"""

import os
import shutil
import requests
import hashlib
from tqdm import tqdm
from typing import Dict, Optional, List
from . import consts as c
from .general_utils import (
    get_scenarios_dir,
    get_scenario_folder,
    get_params_path,
    load_dict_from_json,
    zip,
    unzip
)
from .summary import summary, plot_summary

import json

API_BASE_URL = "https://deepmimo.net"

# Headers for HTTP requests
HEADERS = {
    'User-Agent': 'DeepMIMO-Python/4.0',
    'Accept': '*/*'
}

FILE_SIZE_LIMIT = 1 * 1024 ** 3    # Scenario zip file size limit: 1GB
RT_FILE_SIZE_LIMIT = 5 * 1024 ** 3 # RT source zip file size limit: 5GB
IMAGE_SIZE_LIMIT = 10 * 1024 ** 2  # Image size limit: 10MB

class _ProgressFileReader:
    """Progress file reader for uploading files to the DeepMIMO API."""
    def __init__(self, file_path, progress_bar):
        self.file_path = file_path
        self.progress_bar = progress_bar
        self.file_object = open(file_path, 'rb')
        self.len = os.path.getsize(file_path)
        self.bytes_read = 0

    def read(self, size=-1):
        data = self.file_object.read(size)
        self.bytes_read += len(data)
        self.progress_bar.n = self.bytes_read
        self.progress_bar.refresh()
        return data

    def close(self):
        self.file_object.close()

def _dm_upload_api_call(file: str, key: str) -> Optional[str]:
    """Upload a file to the DeepMIMO API server.
    
    Args:
        file (str): Path to file to upload
        key (str): API authentication key
        
    Returns:
        Optional[str]: Filename if successful,
                       None if upload fails
        
    Notes:
        Uses chunked upload with progress bar for large files.
        Handles file upload only, no longer returns direct download URLs.
    """
    try:
        # Get file info
        filename = os.path.basename(file)
        file_size = os.path.getsize(file)

        if file_size > FILE_SIZE_LIMIT:
            print(f"Error: File size limit of {FILE_SIZE_LIMIT / 1024 ** 3} GB exceeded.")
            return None

        # Get presigned upload URL with filename validation built-in
        auth_response = requests.get(
            f"{API_BASE_URL}/api/b2/authorize-upload",
            params={"filename": filename},  # Use the actual filename from the file
            headers={"Authorization": f"Bearer {key}"},
        )
        auth_response.raise_for_status()
        auth_data = auth_response.json()

        if not auth_data.get("presignedUrl"):
            print("Error: Invalid authorization response")
            return None

        # Verify the authorized filename matches our source filename
        authorized_filename = auth_data.get("filename")
        if authorized_filename and authorized_filename != filename:
            print(f"Error: Filename mismatch. Server authorized '{authorized_filename}' but trying to upload '{filename}'")
            return None

        # Calculate file hash
        sha1 = hashlib.sha1()
        with open(file, "rb") as f:
            for chunk in iter(lambda: f.read(8192), b""):
                sha1.update(chunk)
        file_hash = sha1.hexdigest()

        # Upload file to DB
        print(f"Uploading {authorized_filename} to DB...")
        pbar = tqdm(total=file_size, unit='B', unit_scale=True, desc="Uploading")
        
        try:
            progress_reader = _ProgressFileReader(file, pbar)
            
            # Use the presigned URL for upload
            upload_response = requests.put(
                auth_data["presignedUrl"],
                headers={
                    "Content-Type": auth_data.get("contentType", "application/zip"),
                    "Content-Length": str(file_size),
                    "X-Bz-Content-Sha1": file_hash,
                },
                data=progress_reader
            )
            upload_response.raise_for_status()
        finally:
            progress_reader.close()
            pbar.close()


        # Return the authorized filename (not the local filename)
        # This ensures we're consistent with what was actually uploaded
        if upload_response.status_code == 200:
            return authorized_filename or filename
        else:
            return None

    except requests.exceptions.HTTPError as e: # Catch HTTPError specifically
        print(f"API call failed: {str(e)}") # Print standard HTTP error
        if e.response is not None:
            try:
                # Try to parse the JSON response from the server
                error_data = e.response.json()
                # Extract the specific error message using the 'error' key
                server_message = error_data.get('error', 'No specific error message found in JSON.')
                print(f"Server Error ({e.response.status_code}): {server_message}")
            except ValueError: # Handle cases where response body isn't valid JSON
                print(f"Server Response ({e.response.status_code}): {e.response.text}") # Fallback to raw text
        else:
            print("API call failed without receiving a response from the server.")
        return None
    except requests.exceptions.RequestException as e: # Catch other network/request errors
        print(f"API call failed: {str(e)}")
        if hasattr(e, "response") and e.response:
            print(f"Server response: {json.loads(e.response.text)['error']}")
        return None
    except Exception as e:
        print(f"Upload failed due to an unexpected error: {str(e)}")
        return None

def _process_params_data(params_dict: Dict, extra_metadata: Optional[Dict] = None) -> Dict:
    """Process params.mat data into submission format - used in DeepMIMO database.

    Args:
        params_dict: Dictionary containing parsed params.mat data
        extra_metadata: Optional dictionary with additional metadata fields

    Returns:
        Processed parameters in submission format
    """
    rt_params = params_dict.get(c.RT_PARAMS_PARAM_NAME, {})
    txrx_sets = params_dict.get(c.TXRX_PARAM_NAME, {})
    scene_params = params_dict.get(c.SCENE_PARAM_NAME, {})

    # Convert frequency from Hz to GHz
    frequency = float(rt_params.get("frequency", 3.5e9)) / 1e9

    # Count total Tx and Rx
    num_tx = sum(set_info.get("num_active_points", 0)
                 for set_info in txrx_sets.values()
                 if set_info.get("is_tx")) or 1
    
    num_rx = sum(set_info.get("num_active_points", 0)
                 for set_info in txrx_sets.values()
                 if set_info.get("is_rx")) or 1

    raytracer_map = {
        c.RAYTRACER_NAME_WIRELESS_INSITE: "Insite",
        c.RAYTRACER_NAME_SIONNA: "Sionna",
        c.RAYTRACER_NAME_AODT: "AODT",
    }

    # Create base parameter dictionaries
    primary_params = {
        "bands": {
            "sub6": frequency >= 0 and frequency < 6,
            "mmW": frequency >= 6 and frequency <= 100,
            "subTHz": frequency > 100,
        },
        "numRx": num_rx,
        "maxReflections": rt_params.get("max_reflections", 1),
        "raytracerName": raytracer_map.get(rt_params.get("raytracer_name"), "Insite"),
        "environment": "outdoor",
    }

    advanced_params = {
        "dmVersion": params_dict.get("version", "4.0.0a"),
        "numTx": num_tx,
        "multiRxAnt": any(set_info.get("num_ant", 0) > 1 for set_info in txrx_sets.values()
                           if set_info.get("is_rx")),
        "multiTxAnt": any(set_info.get("num_ant", 0) > 1 for set_info in txrx_sets.values()
                           if set_info.get("is_tx")),
        "dualPolarization": any(set_info.get("dual_pol", False)
                                for set_info in txrx_sets.values()),
        "BS2BS": any(set_info.get("is_tx") and set_info.get("is_rx")
                     for set_info in txrx_sets.values()) or None,
        "pathDepth": rt_params.get("max_path_depth", None),
        "diffraction": bool(rt_params.get("max_diffractions", 0)),
        "scattering": bool(rt_params.get("max_scattering", 0)),
        "transmission": bool(rt_params.get("max_transmissions", 0)),
        "numRays": rt_params.get("num_rays", 1000000),
        "city": None,
        "digitalTwin": False,
        "dynamic": scene_params.get("num_scenes", 1) > 1,
        "bbCoords": None
    }

    # Override with extra metadata if provided
    if extra_metadata:
        for param in extra_metadata:
            if param in primary_params:
                primary_params[param] = extra_metadata[param]
            elif param in advanced_params:
                advanced_params[param] = extra_metadata[param]

    return {
        "primaryParameters": primary_params,
        "advancedParameters": advanced_params
    }

def _generate_key_components(summary_str: str) -> Dict:
    """Generate key components sections from summary string.

    Args:
        summary_str: Summary string from scenario containing sections in [Section Name] format
                    followed by their descriptions

    Returns:
        Dictionary containing sections with their names and HTML-formatted descriptions
    """
    html_dict = {"sections": []}
    current_section = None
    current_lines = []
    
    for line in summary_str.split('\n'):
        line = line.strip()
        if not line or line.startswith('='):  # Skip empty lines and separator lines
            continue
            
        if line.startswith('[') and line.endswith(']'):
            # Process previous section if it exists
            if current_section:
                html_dict["sections"].append(_format_section(current_section, current_lines))
            
            # Start new section
            current_section = line[1:-1]
            current_lines = []
        elif current_section:
            current_lines.append(line)
    
    # Add the final section
    if current_section:
        html_dict["sections"].append(_format_section(current_section, current_lines))

    return html_dict

def _format_section(name: str, lines: list) -> dict:
    """Format a section's content into proper HTML with consistent styling.

    Args:
        name: Section name
        lines: List of content lines for the section

    Returns:
        Formatted section dictionary with name and HTML description
    """
    # Group content by subsections (lines starting with newline)
    subsections = []
    current_subsection = []
    
    for line in lines:
        if line and not line.startswith('-'):  # New subsection header
            if current_subsection:
                subsections.append(current_subsection)
            current_subsection = [line]
        elif line:  # Content line
            current_subsection.append(line)
    
    if current_subsection:
        subsections.append(current_subsection)

    # Build HTML content
    html_parts = []
    for subsection in subsections:
        if len(subsection) == 1:  # Single line - use paragraph
            html_parts.append(f"<p>{subsection[0]}</p>")
        else:  # Multiple lines - use header and list
            header = subsection[0]
            items = [line[2:] for line in subsection[1:]]  # Remove "- " prefix
            
            html_parts.append(f"<h4>{header}</h4>")
            html_parts.append("<ul>")
            html_parts.extend(f"<li>{item}</li>" for item in items)
            html_parts.append("</ul>")

    return {
        "name": name,
        "description": f"""
            <div class="section-content">
                {''.join(html_parts)}
            </div>
        """
    }

def upload_images(scenario_name: str, img_paths: list[str], key: str) -> list[dict]:
    """Upload images and attach them to an existing scenario.
    
    Args:
        scenario_name: Name of the scenario to attach images to
        img_paths: List of paths to image files
        key: API authentication key
    
    Returns:
        List of image objects that were successfully uploaded and attached
    """
    
    if not img_paths:
        print("No images provided for upload")
        return []

    if (len(img_paths) > 5):
        print("Warning: You cannot upload more than 5 images to a submission.")
        return [] 

    uploaded_image_objects = []
    # Endpoint URL structure
    upload_url_template = f"{API_BASE_URL}/api/submissions/{scenario_name}/images"
    
    # Image type mapping for default titles/descriptions
    image_types = {
        # 'los.png': {
        #     'heading': 'Line of Sight',
        #     'description': 'Line of sight coverage for the scenario'
        # },
        # 'power.png': {
        #     'heading': 'Power Distribution',
        #     'description': 'Signal power distribution across the scenario'
        # },
        'scene.png': {
            'heading': 'Scenario Layout',
            'description': 'Physical layout of the scenario'
        }
    }

    print(f"Attempting to upload {len(img_paths)} images for scenario '{scenario_name}'...")

    # Initialize tqdm manually before the loop
    pbar = tqdm(total=len(img_paths), desc="Uploading images", unit="image")
    
    # Iterate directly over img_paths
    for i, img_path in enumerate(img_paths):
        filename = os.path.basename(img_path)
        filesize = os.path.getsize(img_path)

        if filesize > IMAGE_SIZE_LIMIT:
            print(f"Warning: Image {filename} is too large to upload. Skipping...")
            continue

        try:
            # Get default metadata or create generic ones
            default_info = image_types.get(filename, {
                'heading': f"Image {i + 1}",
                'description': f"Visualization {i + 1} for {scenario_name}"
            })

            # Prepare form data
            with open(img_path, 'rb') as img_file:
                files = {'image': (filename, img_file, 'image/png')} # Key is 'image' now
                data = {
                    'heading': default_info['heading'],
                    'description': default_info['description']
                }

                # Make the POST request to the new endpoint for each image
                response = requests.post(
                    upload_url_template,
                    headers={"Authorization": f"Bearer {key}"},
                    files=files,
                    data=data # Send heading/description in form data
                )

            response.raise_for_status() # Raises HTTPError for bad responses (4xx or 5xx)

            # If successful, server returns the metadata of the uploaded image
            result = response.json()
            uploaded_image_objects.append(result)
            print(f"✓ Successfully uploaded and attached: {filename}")
            
            # Update the progress bar ONLY after successful upload
            pbar.update(1)
        except Exception as e:
            if e.response is not None: 
                server_message = json.loads(e.response.text)["error"]
                print(f"✗ Failed to upload {filename}: {server_message} "
                      f"(Server Response Code: {e.response.status_code})")
            else:
                # Handle cases where the error didn't have a response object
                 print(f"✗ Failed to upload {filename}: {e}")

    # Close the progress bar after the loop finishes or breaks
    pbar.close()

    if uploaded_image_objects:
         print(f"✓ Finished image upload process. Successfully attached {len(uploaded_image_objects)} images.")
    else:
         print("No images were successfully attached.")

    return uploaded_image_objects

def _upload_to_db(scen_folder: str, key: str, skip_zip: bool = False) -> str:
    """Upload a zip file to the database."""

    # Zip scenario
    zip_path = scen_folder + ".zip" if skip_zip else zip(scen_folder)

    try:
        print("Uploading to the database...")
        upload_result = _dm_upload_api_call(zip_path, key)
    except Exception as e:
        print(f"Error: Failed to upload to the database - {str(e)}")

    if not upload_result:
        print(f"Error: Failed to upload to the database")
        raise RuntimeError("Failed to upload to the database")
    print("✓ Upload successful")

    submission_scenario_name = upload_result.split(".")[0].split("/")[-1].split("\\")[-1]
    return submission_scenario_name
    
def _make_submission_on_server(submission_scenario_name: str, key: str, 
                               params_dict: dict, details: list[str], extra_metadata: dict, 
                               include_images: bool = True) -> str:
    """Make a submission on the server."""

    try:
        # Process parameters and generate submission data
        processed_params = _process_params_data(params_dict, extra_metadata)
        key_components = _generate_key_components(summary(submission_scenario_name, print_summary=False))
    except Exception as e:
        print(f"Error: Failed to process parameters and generate key components")
        raise RuntimeError(f"Failed to process parameters and generate key components - {str(e)}")

    submission_data = {
        "title": submission_scenario_name,
        "details": details,
        "keyComponents": key_components["sections"],
        "features": processed_params["primaryParameters"],
        "advancedParameters": processed_params["advancedParameters"],
    }

    print("Creating website submission...")
    try:
        response = requests.post(
            f"{API_BASE_URL}/api/submissions",
            json={"type": "scenario", "content": submission_data},
            headers={"Authorization": f"Bearer {key}"},
        )
        response.raise_for_status()
        print("✓ Submission created successfully")
  
        print('Thank you for your submission!')
        print('Head over to deepmimo.net/dashboard?tab=submissions to monitor it.')
        print('The admins have been notified and will get to it ASAP.')
        print('\n >> Please upload the ray tracing source as well by calling:')
        print(f"upload_rt_source('{submission_scenario_name}', dm.zip(<rt_folder>), <key>)")
        print('where <rt_folder> is the path to the ray tracing source folder as in dm.convert(<rt_folder>)')
    
    except Exception as e:
        print(f"Error: Failed to create submission for {submission_scenario_name}")
        print(json.loads(response.text)["error"])
        raise RuntimeError(f"Failed to create submission - {str(e)}")
    
    # Generate and upload images if requested
    if include_images:
        print("Generating scenario visualizations...")
        try:
            img_paths = plot_summary(submission_scenario_name, save_imgs=True)
            if img_paths:
                uploaded_images_meta = upload_images(submission_scenario_name, img_paths, key)
                print(f"Image upload process completed. {len(uploaded_images_meta)} images attached.")
        except Exception as e:
            print("Warning: Failed during image generation or upload phase")
            print(f"Error: {str(e)}")
        finally:
            # Clean up locally generated temporary image files
            if img_paths:
                print("Cleaning up local image files...")
                cleaned_count = 0
                for img_path in img_paths:
                    if os.path.exists(img_path):
                        os.remove(img_path)
                        cleaned_count += 1
                print(f"Cleaned up {cleaned_count} local image files.")
                
                # Clean up the figure's directory if it's empty
                temp_dir = os.path.dirname(img_paths[0])
                if os.path.exists(temp_dir) and not os.listdir(temp_dir):
                    os.rmdir(temp_dir)
                    print(f"Removed empty directory: {temp_dir}")

    return submission_scenario_name

def upload(scenario_name: str, key: str,
           details: Optional[list[str]] = None, extra_metadata: Optional[dict] = None, 
           skip_zip: bool = False, submission_only: bool = False, include_images: bool = True) -> str:
    """Upload a DeepMIMO scenario to the server.

    Uploads a scenario to the DeepMIMO database by zipping the scenario folder,
    uploading to the database, and creating a submission on the server.

    Args:
        scenario_name (str): Name of the scenario to upload.
        key (str): Authorization key for upload access.
        details (list[str], optional): List of details about the scenario for detail boxes.
        extra_metadata (dict, optional): Additional metadata fields including:
            digitalTwin (bool): Whether scenario is a digital twin
            environment (str): Either 'indoor' or 'outdoor'
            bbCoords (dict): Bounding box coordinates with keys:
            - minLat (float): Minimum latitude
            - minLon (float): Minimum longitude  
            - maxLat (float): Maximum latitude
            - maxLon (float): Maximum longitude
            city (str): City name
        skip_zip (bool, optional): If True, skip zipping scenario folder. Defaults to False.
        include_images (bool, optional): If True, generate and upload visualization images. 
            Defaults to True.
        submission_only (bool, optional): If True, skip database upload and only create server 
            submission. Use when scenario is already uploaded. Defaults to False.

    Returns:
        str: Name of submitted scenario if initial submission succeeds, None otherwise.
            Image upload status does not affect return value.
    """
    scenario_name = scenario_name.lower()
    scen_folder = get_scenario_folder(scenario_name)
    params_path = get_params_path(scenario_name)

    print(f"Processing scenario: {scenario_name}")

    try:
        print("Parsing scenario parameters...")
        params_dict = load_dict_from_json(params_path)
        print("✓ Parameters parsed successfully")
    except Exception as e:
        print("Error: Failed to parse parameters")
        raise RuntimeError(f"Failed to parse parameters - {str(e)}")

    if not submission_only:
        submission_scenario_name = _upload_to_db(scen_folder, key, skip_zip)
    else:
        submission_scenario_name = scenario_name

    _make_submission_on_server(submission_scenario_name, key, params_dict, details, extra_metadata, include_images)

    # Return the scenario name used for submission
    return submission_scenario_name

def upload_rt_source(scenario_name: str, rt_zip_path: str, key: str) -> bool:
    """Upload a Ray Tracing (RT) source file to the database.

    Args:
        scenario_name: The name of the corresponding scenario already uploaded.
                       The RT source will be stored under `<scenario_name>.zip`.
        rt_zip_path: Path to the zipped RT source file to upload.
        key: API authentication key.

    Returns:
        True if the upload was successful, False otherwise.
    """
    print(f"Attempting to upload RT source for scenario: {scenario_name}")
    print(f"Using RT source file: {rt_zip_path}")

    if not os.path.exists(rt_zip_path):
        print(f"Error: RT source file not found at {rt_zip_path}")
        return False

    target_filename = f"{scenario_name}.zip"
    file_size = os.path.getsize(rt_zip_path)

    if file_size > RT_FILE_SIZE_LIMIT:
        print(f"Error: RT source file size limit of {RT_FILE_SIZE_LIMIT / 1024 ** 3} GB exceeded.")
        return False

    try:
        # 1. Get presigned upload URL for the RT database
        print("Requesting RT upload authorization from server...")
        auth_response = requests.get(
            f"{API_BASE_URL}/api/b2/authorize-rt-upload",
            params={"scenario_name": scenario_name}, # Server expects scenario_name
            headers={"Authorization": f"Bearer {key}"},
        )
        auth_response.raise_for_status()
        auth_data = auth_response.json()

        if not auth_data.get("presignedUrl"):
            print("Error: Invalid authorization response from server.")
            return False

        # Server confirms the filename it authorized for the RT bucket
        authorized_filename = auth_data.get("filename")
        if not authorized_filename or authorized_filename != target_filename:
             print("Error: Filename mismatch.")
             print(f"Server authorized RT upload for '{authorized_filename}' but expected '{target_filename}'")
             return False

        print(f"✓ Authorization granted. Uploading to RT database as '{authorized_filename}'...")

        # 2. Calculate file hash (using the local rt_zip_path file)
        sha1 = hashlib.sha1()
        with open(rt_zip_path, "rb") as f:
            for chunk in iter(lambda: f.read(8192), b""):
                sha1.update(chunk)
        file_hash = sha1.hexdigest()

        # 3. Upload file to the RT database using the presigned URL
        pbar = tqdm(total=file_size, unit='B', unit_scale=True, desc="Uploading RT Source")
        progress_reader = None
        try:
            progress_reader = _ProgressFileReader(rt_zip_path, pbar)

            upload_response = requests.put(
                auth_data["presignedUrl"],
                headers={
                    "Content-Type": auth_data.get("contentType", "application/zip"),
                    "Content-Length": str(file_size),
                    "X-Bz-Content-Sha1": file_hash, # Required by the database
                },
                data=progress_reader
            )
            upload_response.raise_for_status()
        finally:
            if progress_reader:
                progress_reader.close()
            pbar.close()

        print(f"✓ RT source uploaded successfully as {authorized_filename}")

        return True

    except requests.exceptions.HTTPError as e:
        print(f"API call failed: {e.response.status_code}")
        try:
            error_details = e.response.json()
            print(f"Server Error: {error_details.get('error', e.response.text)}")
        except ValueError:
            print(f"Server Response: {e.response.text}")
        return False
    except requests.exceptions.RequestException as e:
        print(f"Network or request error during RT upload: {str(e)}")
        return False
    except Exception as e:
        print(f"An unexpected error occurred during RT upload: {str(e)}")
        return False

def _download_url(scenario_name: str, rt_source: bool = False) -> str:
    """Get the secure download endpoint URL for a DeepMIMO scenario.

    Args:
        scenario_name: Name of the scenario ZIP file
        rt_source: Whether to download the raytracing source file

    Returns:
        Secure URL for downloading the scenario through the API endpoint

    Raises:
        ValueError: If scenario name is invalid
        RuntimeError: If server returns error
    """
    if not scenario_name.endswith(".zip"):
        scenario_name += ".zip"

    # Return the secure download endpoint URL with the filename as a parameter
    rt_param = "&rt_source=true" if rt_source else ""
    return f"{API_BASE_URL}/api/download/secure?filename={scenario_name}{rt_param}"

<<<<<<< HEAD
def download(scenario_name: str, output_dir: Optional[str] = None, rt_source: bool = False) -> Optional[str]:
=======
def download(scenario_name: str, output_dir: Optional[str] = None) -> Optional[str]:
>>>>>>> 0709d6b5
    """Download a DeepMIMO scenario from the database.

    Args:
        scenario_name: Name of the scenario
        output_dir: Directory to save file (defaults to current directory)
        rt_source: Whether to download the raytracing source file instead of the scenario

    Returns:
        Path to downloaded file if successful, None otherwise
    """
    scenario_name = scenario_name.lower()
    scenarios_dir = get_scenarios_dir()
    download_dir = output_dir if output_dir else get_scenarios_dir()
    scenario_folder = get_scenario_folder(scenario_name)
    
    # Check if file already exists in scenarios folder
    if os.path.exists(scenario_folder):
        print(f'Scenario "{scenario_name}" already exists in {scenarios_dir}')
        return None

    # Get secure download URL using existing helper
    url = _download_url(scenario_name, rt_source)
    
    file_suffix = "_rt_source" if rt_source else "_downloaded"
    output_path = os.path.join(download_dir, f"{scenario_name}{file_suffix}.zip")

    # Check if file already exists in download folder
    if not os.path.exists(output_path):
        # Create download directory if it doesn't exist
        os.makedirs(download_dir, exist_ok=True)

        download_type = "raytracing source" if rt_source else "scenario"
        print(f"Downloading {download_type} '{scenario_name}'")
        try:
            # Get download token and redirect URL
            resp = requests.get(url, headers=HEADERS)
            resp.raise_for_status()
            token_data = resp.json()
            
            if "error" in token_data:
                print(f"Server error: {token_data.get('error')}")
                return None
            
            # Get and format redirect URL
            redirect_url = token_data.get('redirectUrl')
            if not redirect_url:
                print("Error: Missing redirect URL")
                return None
                
            if not redirect_url.startswith('http'):
                redirect_url = f"{url.split('/api/')[0]}{redirect_url}"
            
            # Download the file
            download_resp = requests.get(redirect_url, stream=True, headers=HEADERS)
            download_resp.raise_for_status()
            total_size = int(download_resp.headers.get("content-length", 0))

            with open(output_path, "wb") as file, \
                 tqdm(total=total_size, unit='B', unit_scale=True, 
                      unit_divisor=1024, desc="Downloading") as pbar:
                for chunk in download_resp.iter_content(chunk_size=8192):
                    if chunk:
                        file.write(chunk)
                        pbar.update(len(chunk))
            
            print(f"✓ Downloaded to {output_path}")

        except requests.exceptions.RequestException as e:
            print(f"Download failed: {str(e)}")
            if os.path.exists(output_path):
                os.remove(output_path)  # Clean up partial download
            return None
    else: # Extract the zip if it exists, don't download again
        print(f'Scenario zip file "{output_path}" already exists.')
    
    # Handle file extraction based on type
    if rt_source:
        # For RT source files, just extract and don't move to scenarios folder
        unzipped_folder = unzip(output_path)
        print(f"✓ RT source files extracted to {unzipped_folder}")
        print(f"✓ RT source '{scenario_name}' downloaded!")
    else:
        # For regular scenarios, unzip and move to scenarios folder
        unzipped_folder = unzip(output_path)
        unzipped_folder_without_suffix = unzipped_folder.replace('_downloaded', '')
        os.makedirs(scenarios_dir, exist_ok=True)
        os.rename(unzipped_folder, unzipped_folder_without_suffix)
        shutil.move(unzipped_folder_without_suffix, scenario_folder)
        print(f"✓ Unzipped and moved to {scenarios_dir}")
        print(f"✓ Scenario '{scenario_name}' ready to use!")

    return output_path 

def search(query: Optional[Dict] = None) -> Optional[List[str]]:
    """
    Search for scenarios in the DeepMIMO database.

    Args:
        query: Dictionary containing search parameters from the following list:
        - bands: List[str] - Array of frequency bands ['sub6', 'mmW', 'subTHz']
        - raytracerName: str - Raytracer name or 'all'
        - environment: str - 'indoor', 'outdoor', or 'all'
        - numTx: Dict - Numeric range filter {'min': number, 'max': number}
        - numRx: Dict - Numeric range filter {'min': number, 'max': number}
        - pathDepth: Dict - Numeric range filter {'min': number, 'max': number}
        - maxReflections: Dict - Numeric range filter {'min': number, 'max': number}
        - numRays: Dict - Numeric range filter {'min': number, 'max': number}
        - multiRxAnt: bool - Boolean filter or 'all' to ignore
        - multiTxAnt: bool - Boolean filter or 'all' to ignore
        - dualPolarization: bool - Boolean filter or 'all' to ignore
        - BS2BS: bool - Boolean filter or 'all' to ignore
        - dynamic: bool - Boolean filter or 'all' to ignore
        - diffraction: bool - Boolean filter or 'all' to ignore
        - scattering: bool - Boolean filter or 'all' to ignore
        - transmission: bool - Boolean filter or 'all' to ignore
        - digitalTwin: bool - Boolean filter or 'all' to ignore
        - hasRtSource: bool - Boolean filter or 'all' to ignore
        - city: str - City name text filter
        - bbCoords: Dict - Bounding box coordinates 
            {'minLat': float, 'minLon': float, 'maxLat': float, 'maxLon': float}
    
    Returns:
        Dict containing count and list of matching scenario names if successful, None otherwise
    """
    if query is None:
        query = {}
    try:
        response = requests.post(f"{API_BASE_URL}/api/search/scenarios", json=query)
        response.raise_for_status()
        data = response.json()
        return data['scenarios']
    except requests.exceptions.HTTPError as e:
        print(f"HTTP Error: {str(e)}")
        if hasattr(e.response, 'text'):
            try:
                error_data = e.response.json()
                print(f"Server error details: {error_data.get('error', e.response.text)}")
            except:
                print(f"Server response: {e.response.text}")
        return None
    except requests.exceptions.ConnectionError:
        print("Error: Connection failed. Please check your internet connection and try again.")
        return None
    except requests.exceptions.Timeout:
        print("Error: Request timed out. Please try again later.")
        return None
    except requests.exceptions.RequestException as e:
        print(f"Request Error: {str(e)}")
        return None
    except ValueError as e:
        print(f"Error parsing response: {str(e)}")
        return None
    except Exception as e:
        print(f"Unexpected error: {str(e)}")
        return None
<|MERGE_RESOLUTION|>--- conflicted
+++ resolved
@@ -729,11 +729,8 @@
     rt_param = "&rt_source=true" if rt_source else ""
     return f"{API_BASE_URL}/api/download/secure?filename={scenario_name}{rt_param}"
 
-<<<<<<< HEAD
+
 def download(scenario_name: str, output_dir: Optional[str] = None, rt_source: bool = False) -> Optional[str]:
-=======
-def download(scenario_name: str, output_dir: Optional[str] = None) -> Optional[str]:
->>>>>>> 0709d6b5
     """Download a DeepMIMO scenario from the database.
 
     Args:
