--- conflicted
+++ resolved
@@ -401,16 +401,13 @@
         response.raise_for_status()
         print("✓ Submission created successfully")
 
-<<<<<<< HEAD
+
         result = scenario_name  # Return scenario name instead of direct URL
-=======
-        submission_result = submission_data["download"][0]["zip"]
-        
+  
         print('Thank you for your submission!')
         print('Head over to deepmimo.net/dashboard?tab=submissions to monitor it.')
         print('The admins have been notified and will get to it ASAP.')
     
->>>>>>> c809e8d8
     except Exception as e:
         print(f"Error: Upload failed - {str(e)}")
         submission_result = None
