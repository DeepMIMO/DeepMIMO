"""
DeepMIMO Core Generation Module.

This module provides the core functionality for generating and managing DeepMIMO datasets.
It handles:
- Dataset generation and scenario management
- Ray-tracing data loading and processing
- Channel computation and parameter validation
- Multi-user MIMO channel generation

The module serves as the main entry point for creating DeepMIMO datasets from ray-tracing data.
"""

# Standard library imports
import os
from typing import Dict, List, Any

# Third-party imports
import numpy as np

# Local imports
from .. import consts as c
from ..general_utils import (get_mat_filename, load_dict_from_json, 
<<<<<<< HEAD
                             get_scenario_folder, get_params_path, load_mat)
=======
                             get_scenario_folder, get_params_path, DotDict)
>>>>>>> c9286717
from ..scene import Scene
from .dataset import Dataset, MacroDataset, DynamicDataset
from ..materials import MaterialList

# Channel generation
from .channel import ChannelParameters

# Scenario management
from ..api import download

def generate(scen_name: str, load_params: Dict[str, Any] = {},
            ch_gen_params: Dict[str, Any] = {}) -> Dataset:
    """Generate a DeepMIMO dataset for a given scenario.
    
    This function wraps loading scenario data, computing channels, and organizing results.

    Args:
        scen_name (str): Name of the scenario to generate data for
        load_params (dict): Parameters for loading the scenario. Defaults to {}.
        ch_gen_params (dict): Parameters for channel generation. Defaults to {}.

    Returns:
        Dataset: Generated DeepMIMO dataset containing channel matrices and metadata
        
    Raises:
        ValueError: If scenario name is invalid or required files are missing
    """
    dataset = load(scen_name, **load_params)
    
    # Create channel generation parameters
    ch_params = ch_gen_params if ch_gen_params else ChannelParameters()
    
    # Compute channels - will be propagated to all child datasets if MacroDataset
    _ = dataset._compute_channels(ch_params)

    return dataset

def load(scen_name: str, **load_params) -> Dataset | MacroDataset:
    """Load a DeepMIMO scenario.
    
    This function loads raytracing data and creates a Dataset or MacroDataset instance.
    
    Args:
        scen_name (str): Name of the scenario to load
        **load_params: Additional parameters for loading the scenario. Can be passed as a dictionary
            or as keyword arguments. Available parameters are:

            * max_paths (int, optional): Maximum number of paths to load. Defaults to 10.

            * tx_sets (dict or list or str, optional): Transmitter sets to load. 
                Defaults to 'all'. Can be:
                - dict: Mapping of set IDs to lists of indices or 'all'
                - list: List of set IDs to load all indices from
                - str: 'all' to load all sets and indices

            * rx_sets (dict or list or str, optional): Receiver sets to load. 
                Same format as tx_sets. Defaults to 'all'.

            * matrices (list of str or str, optional): List of matrix names to load. 
                Defaults to 'all'. Can be:
                - list: List of matrix names to load
                - str: 'all' to load all available matrices  
            
    Returns:
        Dataset or MacroDataset: Loaded dataset(s)
        
    Raises:
        ValueError: If scenario files cannot be loaded
    """
    # Convert scenario name to lowercase for robustness
    scen_name = scen_name.lower()

    # Handle absolute paths
    if os.path.isabs(scen_name):
        scen_folder = scen_name
        scen_name = os.path.basename(scen_folder)
    else:
        scen_folder = get_scenario_folder(scen_name)

    # Download scenario if needed
    if not os.path.exists(scen_folder):
        print('Scenario not found. Would you like to download it? [Y/n]')
        response = input().lower()
        if response in ['', 'y', 'yes']:
            download(scen_name)
        else:
            raise ValueError(f'Scenario {scen_name} not found')
    
    # Load parameters file
    params_file = get_params_path(scen_name)
    params = load_dict_from_json(params_file)
    
    # Load scenario data
    n_snapshots = params[c.SCENE_PARAM_NAME][c.SCENE_PARAM_NUMBER_SCENES]
    if n_snapshots > 1: # dynamic (multiple scenes)
        dataset_list = []
        scene_folders = sorted([d for d in os.listdir(scen_folder)
                                if os.path.isdir(os.path.join(scen_folder, d))])
        for snapshot_i in range(n_snapshots):
            snapshot_folder = os.path.join(scen_folder, scene_folders[snapshot_i])
            print(f'Scene {snapshot_i + 1}/{n_snapshots}')
            dataset_list += [_load_dataset(snapshot_folder, params, load_params)]
        dataset = DynamicDataset(dataset_list, scen_name)
    else: # static (single scene)
        dataset = _load_dataset(scen_folder, params, load_params)
    return dataset

def _load_dataset(folder: str, params: dict, load_params: dict) -> Dataset | MacroDataset:
    """Load a single dataset from a scenario folder.
    
    Args:
        folder: Path to the scenario folder
        params: Dictionary containing scenario parameters
        load_params: Dictionary containing parameters for loading the dataset
        
    Returns:
        Dataset or MacroDataset: Loaded dataset with shared parameters set
    """
    dataset = _load_raytracing_scene(folder, params[c.TXRX_PARAM_NAME], **load_params)
    
    # Set shared parameters
    dataset[c.NAME_PARAM_NAME] = os.path.basename(folder)

    dataset[c.RT_PARAMS_PARAM_NAME] = params[c.RT_PARAMS_PARAM_NAME]
    dataset[c.SCENE_PARAM_NAME] = Scene.from_data(folder)
    dataset[c.MATERIALS_PARAM_NAME] = MaterialList.from_dict(params[c.MATERIALS_PARAM_NAME])

    return dataset


def _load_raytracing_scene(scene_folder: str, txrx_dict: dict, max_paths: int = c.MAX_PATHS,
                           tx_sets: Dict[int, list | str] | list | str = 'all',
                           rx_sets: Dict[int, list | str] | list | str = 'rx_only',
                           matrices: List[str] | str = 'all') -> Dataset:
    """Load raytracing data for a scene.

    Args:
        scene_folder (str): Path to the folder containing raytracing data files.
        txrx_dict (dict): Dictionary containing transmitter and receiver sets.
        max_paths (int): Maximum number of paths to load. Defaults to 5.
        tx_sets (dict or list or str): Transmitter sets to load. Defaults to 'all'.
        rx_sets (dict or list or str): Receiver sets to load. Defaults to 'all'.
        matrices (list of str or str): List of matrix names to load. Defaults to 'all'.

    Returns:
        Dataset: Dataset containing the requested matrices for each tx-rx pair
    """
    tx_sets = _validate_txrx_sets(tx_sets, txrx_dict, 'tx')
    rx_sets = _validate_txrx_sets(rx_sets, txrx_dict, 'rx')
    dataset_list = []
    bs_idx = 0
    
    for tx_set_id, tx_idxs in tx_sets.items():
        for rx_set_id, rx_idxs in rx_sets.items():
            for tx_idx in tx_idxs:
                dataset_list.append({})
                print(f'Loading TXRX PAIR: TXset {tx_set_id} (tx_idx {tx_idx}) & RXset {rx_set_id} (rx_idxs {len(rx_idxs)})')
                dataset_list[bs_idx] = _load_tx_rx_raydata(scene_folder,
                                                          tx_set_id, rx_set_id,
                                                          tx_idx, rx_idxs,
                                                          max_paths, matrices)

                dataset_list[bs_idx]['txrx'] = {
                    'tx_set_id': tx_set_id,
                    'rx_set_id': rx_set_id,
                    'tx_idx': int(tx_idx),
                }
                bs_idx += 1

    # Convert dictionary to Dataset at the end
    if len(dataset_list) > 1:
        final_dataset = MacroDataset([Dataset(d_dict) for d_dict in dataset_list])
    else:
        final_dataset = Dataset(dataset_list[0])
    
    final_dataset[c.LOAD_PARAMS_PARAM_NAME] = DotDict({
        'max_paths': max_paths,
        'tx_sets': tx_sets,
        'rx_sets': rx_sets,
        'matrices': matrices,
    })
    return final_dataset


def _load_tx_rx_raydata(rayfolder: str, tx_set_id: int, rx_set_id: int, tx_idx: int, 
                        rx_idxs: np.ndarray | List, max_paths: int, 
                        matrices_to_load: List[str] | str = 'all', verbose: bool = False) -> Dict[str, Any]:
    """Load raytracing data for a transmitter-receiver pair.
    
    This function loads raytracing data files containing path information
    between a transmitter and set of receivers.

    Args:
        rayfolder (str): Path to folder containing raytracing data
        tx_set_id (int): Index of transmitter set
        rx_set_id (int): Index of receiver set
        tx_idx (int): Index of transmitter within set
        rx_idxs (numpy.ndarray or list): Indices of receivers to load
        max_paths (int): Maximum number of paths to load
        matrices_to_load (list of str, optional): List of matrix names to load. 

    Returns:
        dict: Dictionary containing loaded raytracing data

    Raises:
        ValueError: If required data files are missing or invalid
    """
    tx_dict = {c.AOA_AZ_PARAM_NAME: None,
               c.AOA_EL_PARAM_NAME: None,
               c.AOD_AZ_PARAM_NAME: None,
               c.AOD_EL_PARAM_NAME: None,
               c.POWER_PARAM_NAME: None,
               c.PHASE_PARAM_NAME: None,
               c.DELAY_PARAM_NAME: None,
               c.RX_POS_PARAM_NAME: None,
               c.TX_POS_PARAM_NAME: None,
               c.INTERACTIONS_PARAM_NAME: None,
               c.INTERACTIONS_POS_PARAM_NAME: None}
    
    if matrices_to_load == 'all':
        matrices_to_load = tx_dict.keys()
    else:
        matrices_to_load = [] if matrices_to_load is None else matrices_to_load
        valid_matrices = set(tx_dict.keys())
        invalid = set(matrices_to_load) - valid_matrices
        if invalid:
            raise ValueError(f"Invalid matrix names: {invalid}. "
                             f"Valid names are: {valid_matrices}")
        
    for key in tx_dict.keys():
        if key not in matrices_to_load:
            continue
        
        mat_filename = get_mat_filename(key, tx_set_id, tx_idx, rx_set_id)
        mat_path = os.path.join(rayfolder, mat_filename)
        
        if verbose:
            print(f'Loading {mat_filename}...', end='')
            
        tx_dict[key] = load_mat(mat_path, key)
        
        if tx_dict[key] is None:
            continue

        # Filter by selected rx indices (all but tx positions)
        if key != c.TX_POS_PARAM_NAME: 
            tx_dict[key] = tx_dict[key][rx_idxs]
            
        # Trim by max paths
        if key not in [c.RX_POS_PARAM_NAME, c.TX_POS_PARAM_NAME]:
            tx_dict[key] = tx_dict[key][:, :max_paths, ...]
        
        if verbose:
            print(f'Done. Shape: {tx_dict[key].shape}')
    return tx_dict 

# Helper functions
def _validate_txrx_sets(sets: Dict[int, list | str] | list | str,
                        txrx_dict: Dict[str, Any], tx_or_rx: str = 'tx') -> Dict[int, list]:
    """Validate and process TX/RX set specifications.

    This function validates and processes transmitter/receiver set specifications,
    ensuring they match the available sets in the raytracing parameters.

    Args:
        sets (dict or list or str): TX/RX set specifications as dict, list, or string
        rt_params (dict): Raytracing parameters containing valid set information
        tx_or_rx (str): Whether validating TX or RX sets. Defaults to 'tx'

    Returns:
        dict: Dictionary mapping set indices to lists of valid TX/RX indices
        
    Raises:
        ValueError: If invalid TX/RX sets are specified
    """
    # Get valid TX/RX sets in a deterministic order
    tx_sets = [txrx_dict[key] for key in sorted(txrx_dict.keys()) if txrx_dict[key]['is_tx']]
    rx_sets = [txrx_dict[key] for key in sorted(txrx_dict.keys()) if txrx_dict[key]['is_rx']]
    
    valid_tx_set_ids = [tx_set['id'] for tx_set in tx_sets]
    valid_rx_set_ids = [rx_set['id'] for rx_set in rx_sets]
    
    valid_set_ids = valid_tx_set_ids if tx_or_rx == 'tx' else valid_rx_set_ids
    set_str = 'Tx' if tx_or_rx == 'tx' else 'Rx'
    
    info_str = "To see supported TX/RX sets and indices run dm.info(<scenario_name>)"
    if type(sets) is dict:
        for set_id, idxs in sets.items():
            # check the the tx/rx_set indices are valid
            if set_id not in valid_set_ids:
                raise Exception(f"{set_str} set {set_id} not in allowed sets {valid_set_ids}\n"
                                + info_str)
            
            # Get the txrx_set info for this index
            txrx_set_key = f'txrx_set_{set_id}'  # Use id for internal operations
            txrx_set = txrx_dict[txrx_set_key]
            all_idxs_available = np.arange(txrx_set['num_points'])
            
            if type(idxs) is np.ndarray:
                pass # correct
            elif type(idxs) is list:
                sets[set_id] = np.array(idxs)
            elif type(idxs) is str:
                if idxs == 'all':
                    sets[set_id] = all_idxs_available
                else:
                    raise Exception(f"String '{idxs}' not recognized for tx/rx indices " )
            else:
                raise Exception('Only <list> of <np.ndarray> allowed as tx/rx indices')
            
            # check that the specific tx/rx indices inside the sets are valid
            if not set(sets[set_id]).issubset(set(all_idxs_available.tolist())):
                raise Exception(f'Some indices of {idxs} are not in {all_idxs_available}. '
                                 + info_str)
            
        sets_dict = sets
    elif type(sets) is list:
        # Generate all user indices
        sets_dict = {}
        for set_id in sets:
            if set_id not in valid_set_ids:
                raise Exception(f"{set_str} set {set_id} not in allowed sets {valid_set_ids}\n"
                                + info_str)
        
            sets_dict[set_id] = np.arange(txrx_dict[f'txrx_set_{set_id}']['num_points'])
    elif type(sets) is str:
        if sets not in ['all', 'rx_only']:
            raise Exception(f"String '{sets}' not understood. Only strings allowed "
                          "are 'all' to generate all available sets and indices, "
                          "or 'rx_only' to generate all available rx sets and indices")
        
        # Generate dict with all sets and indices available
        sets_dict = {}
        for set_id in valid_set_ids:
            set_dict = txrx_dict[f'txrx_set_{set_id}']
            
            # If rx_only, only include sets that are only rx
            if sets == 'rx_only' and tx_or_rx == 'rx' and set_dict['is_tx']:
                continue
            sets_dict[set_id] = np.arange(set_dict['num_points'])
        
    return sets_dict
    <|MERGE_RESOLUTION|>--- conflicted
+++ resolved
@@ -21,11 +21,7 @@
 # Local imports
 from .. import consts as c
 from ..general_utils import (get_mat_filename, load_dict_from_json, 
-<<<<<<< HEAD
-                             get_scenario_folder, get_params_path, load_mat)
-=======
-                             get_scenario_folder, get_params_path, DotDict)
->>>>>>> c9286717
+                             get_scenario_folder, get_params_path, load_mat, DotDict)
 from ..scene import Scene
 from .dataset import Dataset, MacroDataset, DynamicDataset
 from ..materials import MaterialList
