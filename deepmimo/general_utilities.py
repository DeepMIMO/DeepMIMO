--- conflicted
+++ resolved
@@ -388,401 +388,6 @@
             role.append("TX")
         if set_info[c.TXRX_PARAM_IS_RX]:
             role.append("RX")
-<<<<<<< HEAD
-        print(f"- Role: {' & '.join(role)}")
-        print(f"- Total points: {set_info[c.TXRX_PARAM_NUM_POINTS]:,}")
-        print(f"- Active points: {set_info[c.TXRX_PARAM_NUM_ACTIVE_POINTS]:,}")
-        print(f"- Antennas per point: {set_info[c.TXRX_PARAM_NUM_ANT]}")
-        print(f"- Dual polarization: {set_info[c.TXRX_PARAM_DUAL_POL]}")
-
-    print(f"\n[Version]")
-    print(f"- DeepMIMO Version: {params_dict[c.VERSION_PARAM_NAME]}")
-
-
-# Upload and Download Scenarios
-
-def _dm_upload_api_call(link: str, file: str, key: str) -> Optional[Dict]:
-    """Upload file to server endpoint with progress bar."""
-    try:
-        # Get file info first
-        filename = os.path.basename(file)
-        file_size = os.path.getsize(file)
-
-        # First check if file exists on B2
-        check_response = requests.get(
-            "https://dev.deepmimo.net/api/b2/check-filename",
-            params={"filename": filename},
-            headers={"Authorization": f"Bearer {key}"},
-        )
-        check_response.raise_for_status()
-
-        if check_response.json().get("exists"):
-            print(f"Error: File {filename} already exists on B2")
-            return None
-
-        # Get upload authorization
-        auth_response = requests.get(
-            "https://dev.deepmimo.net/api/b2/authorize-upload",
-            headers={"Authorization": f"Bearer {key}"},
-        )
-        auth_response.raise_for_status()
-        auth_data = auth_response.json()
-
-        if not auth_data.get("uploadUrl") or not auth_data.get("authorizationToken"):
-            print("Error: Invalid authorization response")
-            return None
-
-        # Calculate file hash
-        sha1 = hashlib.sha1()
-        with open(file, "rb") as f:
-            for chunk in iter(lambda: f.read(8192), b""):
-                sha1.update(chunk)
-        file_hash = sha1.hexdigest()
-
-        # Upload file to B2
-        print(f"Uploading {filename} to B2...")
-        pbar = tqdm(total=file_size, unit='B', unit_scale=True, desc="Uploading")
-        
-        class ProgressFileReader:
-            def __init__(self, file_path, progress_bar):
-                self.file_path = file_path
-                self.progress_bar = progress_bar
-                self.file_object = open(file_path, 'rb')
-                self.len = os.path.getsize(file_path)
-                self.bytes_read = 0
-
-            def read(self, size=-1):
-                data = self.file_object.read(size)
-                self.bytes_read += len(data)
-                self.progress_bar.n = self.bytes_read
-                self.progress_bar.refresh()
-                return data
-
-            def close(self):
-                self.file_object.close()
-
-        try:
-            progress_reader = ProgressFileReader(file, pbar)
-            
-            upload_response = requests.post(
-                auth_data["uploadUrl"],
-                headers={
-                    "Authorization": auth_data["authorizationToken"],
-                    "X-Bz-File-Name": filename,
-                    "Content-Type": "application/zip",
-                    "X-Bz-Content-Sha1": file_hash,
-                    "Content-Length": str(file_size),
-                },
-                data=progress_reader
-            )
-            upload_response.raise_for_status()
-        finally:
-            progress_reader.close()
-            pbar.close()
-
-        # Get the proper download URL from the server
-        download_response = requests.get(
-            "https://dev.deepmimo.net/api/b2/download-url",
-            params={"filename": filename},
-            headers={"Authorization": f"Bearer {key}"},
-        )
-        download_response.raise_for_status()
-
-        return {
-            "downloadUrl": download_response.json()["downloadUrl"],
-            "fileId": upload_response.json().get("fileId"),
-        }
-
-    except requests.exceptions.RequestException as e:
-        print(f"API call failed: {str(e)}")
-        if hasattr(e.response, "text"):
-            print(f"Server response: {e.response.text}")
-        return None
-    except Exception as e:
-        print(f"Upload failed: {str(e)}")
-        return None
-
-
-def _process_params_data(params_dict: Dict) -> Dict:
-    """Process params.mat data into submission format.
-
-    Args:
-        params_dict: Dictionary containing parsed params.mat data
-
-    Returns:
-        Processed parameters in submission format
-    """
-    params = params_dict.get("params", {})
-    rt_params = params.get("rt_params", {})
-    txrx_sets = params.get("txrx", {})
-    scene_params = params.get("scene", {})
-
-    # Convert frequency from Hz to GHz
-    frequency = float(rt_params.get("frequency", 3.5e9)) / 1e9
-
-    # Count total Tx and Rx
-    num_tx = (
-        sum(
-            set_info.get("num_active_points", 0)
-            for set_info in txrx_sets.values()
-            if set_info.get("is_tx")
-        )
-        or 1
-    )
-    num_rx = (
-        sum(
-            set_info.get("num_active_points", 0)
-            for set_info in txrx_sets.values()
-            if set_info.get("is_rx")
-        )
-        or 1
-    )
-
-    return {
-        "primaryParameters": {
-            "bands": {
-                "sub6": frequency >= 0 and frequency < 6,
-                "mmW": frequency >= 6 and frequency <= 100,
-                "subTHz": frequency > 100,
-            },
-            "numRx": num_rx,
-            "maxReflections": rt_params.get("max_reflections", 1),
-            "raytracerName": rt_params.get("raytracer_name", "Insite"),
-            "environment": "outdoor",
-        },
-        "advancedParameters": {
-            "dmVersion": params.get("version", "4.0.0a"),
-            "numTx": num_tx,
-            "multiRxAnt": any(
-                set_info.get("num_ant", 0) > 1
-                for set_info in txrx_sets.values()
-                if set_info.get("is_rx")
-            ),
-            "multiTxAnt": any(
-                set_info.get("num_ant", 0) > 1
-                for set_info in txrx_sets.values()
-                if set_info.get("is_tx")
-            ),
-            "dualPolarization": any(
-                set_info.get("dual_pol", False) for set_info in txrx_sets.values()
-            ),
-            "BS2BS": any(
-                set_info.get("is_tx") and set_info.get("is_rx")
-                for set_info in txrx_sets.values()
-            ) or None,
-            "pathDepth": rt_params.get("max_path_depth", None),
-            "diffraction": bool(rt_params.get("max_diffractions", 0)),
-            "scattering": bool(rt_params.get("max_scattering", 0)),
-            "transmission": bool(rt_params.get("max_transmissions", 0)),
-            "numRays": rt_params.get("num_rays", 1000000),
-            "city": None,
-            "digitalTwin": False,
-            "dynamic": scene_params.get("num_scenes", 1) > 1
-        }
-    }
-
-
-def _generate_key_components2(summary_str: str) -> Dict:
-    """Generate key components sections from summary string.
-    
-    Args:
-        summary_str: Summary string from scenario summary() function
-        
-    Returns:
-        Dictionary containing parsed sections with HTML formatting
-    """
-    # Initialize return structure
-    html_dict = {"sections": []}
-    
-    # Split into sections based on [...] headers
-    sections = summary_str.split("\n[")
-    
-    # Skip the first split since it contains the title banner
-    for section in sections[1:]:
-        # Split section into name and content
-        section_parts = section.split("]\n")
-        if len(section_parts) != 2:
-            continue
-            
-        section_name, content = section_parts
-        
-        # Convert content to HTML
-        html_content = []
-        subsection = []
-        
-        for line in content.strip().split("\n"):
-            if line.strip():
-                if line.startswith("- "):
-                    # Regular list item
-                    if subsection:
-                        # Add accumulated subsection
-                        html_content.append(f"<h4>{subsection[0]}</h4>")
-                        html_content.append("<ul>")
-                        html_content.extend([f"<li>{item[2:]}</li>" for item in subsection[1:]])
-                        html_content.append("</ul>")
-                        subsection = []
-                    
-                    if not subsection:
-                        if not any(tag in "".join(html_content) for tag in ["</ul>", "</h4>"]):
-                            # Start new list if not in subsection and no list exists
-                            html_content.append("<ul>")
-                        html_content.append(f"<li>{line[2:]}</li>")
-                        
-                elif not line.startswith(" "):
-                    # New subsection header
-                    if subsection:
-                        # Add previous subsection
-                        html_content.append(f"<h4>{subsection[0]}</h4>")
-                        html_content.append("<ul>")
-                        html_content.extend([f"<li>{item[2:]}</li>" for item in subsection[1:]])
-                        html_content.append("</ul>")
-                    subsection = [line]
-                else:
-                    # Subsection content
-                    if subsection:
-                        subsection.append(line)
-                    else:
-                        # Regular content
-                        html_content.append(f"<p>{line.strip()}</p>")
-        
-        # Add final subsection if exists
-        if subsection:
-            html_content.append(f"<h4>{subsection[0]}</h4>")
-            html_content.append("<ul>")
-            html_content.extend([f"<li>{item[2:]}</li>" for item in subsection[1:]])
-            html_content.append("</ul>")
-            
-        # Close any open lists
-        if html_content and "<ul>" in html_content[-4:] and "</ul>" not in html_content[-3:]:
-            html_content.append("</ul>")
-            
-        # Add section to result
-        html_dict["sections"].append({
-            "name": section_name,
-            "description": "\n".join(html_content)
-        })
-    
-    return html_dict
-
-
-def _generate_key_components(params_dict: Dict) -> Dict:
-    """Generate key components sections from params data.
-
-    Args:
-        params_dict: Dictionary containing parsed params.mat data
-
-    Returns:
-        Key components sections for submission
-    """
-    params = params_dict.get("params", {})
-    rt_params = params.get("rt_params", {})
-    txrx_sets = params.get("txrx", {})
-    scene_params = params.get("scene", {})
-
-    frequency = float(rt_params.get("frequency", 3.5e9)) / 1e9
-
-    return {
-        "sections": [
-            {
-                "name": "Ray-Tracing Configuration",
-                "description": f"""
-                    <p><strong>Ray-tracer:</strong> {rt_params.get(c.RT_PARAM_RAYTRACER, 'Unknown')} 
-                    v{rt_params.get(c.RT_PARAM_RAYTRACER_VERSION, 'Unknown')}</p>
-                    <p><strong>Frequency:</strong> {frequency:.1f} GHz</p>
-                """,
-            },
-            {
-                "name": "Ray-tracing parameters",
-                "description": f"""
-                    <h4>Main interaction limits:</h4>
-                    <ul>
-                        <li>Max path depth: {rt_params.get(c.RT_PARAM_PATH_DEPTH, 0)}</li>
-                        <li>Max reflections: {rt_params.get(c.RT_PARAM_MAX_REFLECTIONS, 0)}</li>
-                        <li>Max diffractions: {rt_params.get(c.RT_PARAM_MAX_DIFFRACTIONS, 0)}</li>
-                        <li>Max scatterings: {rt_params.get(c.RT_PARAM_MAX_SCATTERING, 0)}</li>
-                        <li>Max transmissions: {rt_params.get(c.RT_PARAM_MAX_TRANSMISSIONS, 0)}</li>
-                    </ul>
-                    <h4>Ray Casting Settings:</h4>
-                    <ul>
-                        <li>Number of rays: {rt_params.get(c.RT_PARAM_NUM_RAYS, 0):,}</li>
-                        <li>Casting method: {rt_params.get(c.RT_PARAM_RAY_CASTING_METHOD, 'Unknown')}</li>
-                        <li>Casting range (az): {rt_params.get(c.RT_PARAM_RAY_CASTING_RANGE_AZ, 0):.1f}°</li>
-                        <li>Casting range (el): {rt_params.get(c.RT_PARAM_RAY_CASTING_RANGE_EL, 0):.1f}°</li>
-                    </ul>
-                """,
-            },
-            {
-                "name": "Scene",
-                "description": f"""
-                    <ul>
-                        <li>Number of scenes: {scene_params.get(c.SCENE_PARAM_NUMBER_SCENES, 1)}</li>
-                        <li>Total objects: {scene_params.get(c.SCENE_PARAM_N_OBJECTS, 0)}</li>
-                        <li>Vertices: {scene_params.get(c.SCENE_PARAM_N_VERTICES, 0)}</li>
-                        <li>Faces: {scene_params.get(c.SCENE_PARAM_N_TRIANGULAR_FACES, 0)} triangular faces</li>
-                    </ul>
-                """,
-            },
-            {
-                "name": "TX/RX Configuration",
-                "description": f"""
-                    <p><strong>Total number of receivers:</strong> {sum(set_info[c.TXRX_PARAM_NUM_ACTIVE_POINTS] 
-                        for set_info in txrx_sets.values() if set_info[c.TXRX_PARAM_IS_RX])}</p>
-                    <p><strong>Total number of transmitters:</strong> {sum(set_info[c.TXRX_PARAM_NUM_ACTIVE_POINTS] 
-                        for set_info in txrx_sets.values() if set_info[c.TXRX_PARAM_IS_TX])}</p>
-                    <h4>TX/RX Sets:</h4>
-                    {"".join(f'''
-                        <div class="txrx-set">
-                            <h5>{set_name} ({set_info[c.TXRX_PARAM_NAME_FIELD]})</h5>
-                            <ul>
-                                <li>Role: {' & '.join(filter(None, ['TX' if set_info[c.TXRX_PARAM_IS_TX] else '', 
-                                                                  'RX' if set_info[c.TXRX_PARAM_IS_RX] else '']))}</li>
-                                <li>Total points: {set_info[c.TXRX_PARAM_NUM_POINTS]:,}</li>
-                                <li>Active points: {set_info[c.TXRX_PARAM_NUM_ACTIVE_POINTS]:,}</li>
-                                <li>Antennas per point: {set_info[c.TXRX_PARAM_NUM_ANT]}</li>
-                                <li>Dual polarization: {set_info[c.TXRX_PARAM_DUAL_POL]}</li>
-                            </ul>
-                        </div>
-                    ''' for set_name, set_info in txrx_sets.items())}
-                """,
-            },
-            {
-                "name": "Version",
-                "description": f"""
-                    <p><strong>DeepMIMO Version:</strong> {params.get(c.VERSION_PARAM_NAME, 'Unknown')}</p>
-                """,
-            },
-        ]
-    }
-
-
-def upload(scenario_name: str, key: str) -> str:
-    """Upload a DeepMIMO scenario to the server.
-
-    Args:
-        scenario_name: Path to scenario ZIP file
-        key: Upload authorization key
-
-    Returns:
-        Download URL if successful, None otherwise
-    """
-    scen_folder = c.SCENARIOS_FOLDER + '/' + scenario_name
-
-    # Get params.mat path
-    params_path = scen_folder + f'/{c.PARAMS_FILENAME}.mat'
-
-    # Zip scenario
-    zip_path = zip(scen_folder)
-
-    print(f"Processing scenario: {scenario_name}")
-
-    try:
-        print("Parsing scenario parameters...")
-        params_dict = load_mat_file_as_dict(params_path)
-        print("✓ Parameters parsed successfully")
-    except Exception as e:
-        print(f"Error: Failed to parse parameters - {str(e)}")
-        return None
-=======
         summary_str += f"- Role: {' & '.join(role)}\n"
         summary_str += f"- Total points: {set_info[c.TXRX_PARAM_NUM_POINTS]:,}\n"
         summary_str += f"- Active points: {set_info[c.TXRX_PARAM_NUM_ACTIVE_POINTS]:,}\n"
@@ -791,7 +396,6 @@
 
     summary_str += f"\n[Version]\n"
     summary_str += f"- DeepMIMO Version: {params_dict[c.VERSION_PARAM_NAME]}\n"
->>>>>>> 2f82a805
     
     if print_summary:
         print(summary_str)
