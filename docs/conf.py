--- conflicted
+++ resolved
@@ -61,7 +61,6 @@
 }
 
 # Furo theme options
-<<<<<<< HEAD
 html_theme_options = {
     # Sidebar behavior
     "sidebar_hide_name": False,
@@ -114,21 +113,6 @@
     # "announcement": "This is the latest version of DeepMIMO documentation.",
     "show_toc_level": 4
 }
-=======
-# html_theme_options = {
-#     "sidebar_hide_name": False,
-#     "navigation_with_keys": True,
-#     "announcement": "This is the latest version of DeepMIMO documentation.",
-#     "light_css_variables": {
-#         "color-brand-primary": "#2962ff",
-#         "color-brand-content": "#2962ff",
-#     },
-#     "dark_css_variables": {
-#         "color-brand-primary": "#5c85ff",
-#         "color-brand-content": "#5c85ff",
-#     },
-# }
->>>>>>> d81a0ea9
 
 # Show/hide settings
 html_show_sphinx = False
@@ -137,13 +121,10 @@
 
 # Other settings
 autodoc_member_order = 'bysource'
-<<<<<<< HEAD
 add_module_names = False
 
 # Add custom CSS to change fonts
 html_css_files = [
     'css/custom.css',
 ]
-=======
-autodoc_typehints = 'description'
->>>>>>> d81a0ea9
+# autodoc_typehints = 'description'